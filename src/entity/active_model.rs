use crate::{
    error::*, ConnectionTrait, DeleteResult, EntityTrait, Iterable, PrimaryKeyArity,
    PrimaryKeyToColumn, PrimaryKeyTrait, Value,
};
use async_trait::async_trait;
use sea_query::{Nullable, ValueTuple};
use std::fmt::Debug;

pub use ActiveValue::NotSet;

/// Defines a stateful value used in ActiveModel.
///
/// There are three possible state represented by three enum variants.
/// - [ActiveValue::Set]: A defined [Value] actively being set
/// - [ActiveValue::Unchanged]: A defined [Value] remain unchanged
/// - [ActiveValue::NotSet]: An undefined [Value]
///
/// The stateful value is useful when constructing UPDATE SQL statement,
/// see an example below.
///
/// # Examples
///
/// ```
/// use sea_orm::tests_cfg::{cake, fruit};
/// use sea_orm::{entity::*, query::*, DbBackend};
///
/// // The code snipped below does an UPDATE operation on a `ActiveValue`
/// assert_eq!(
///     Update::one(fruit::ActiveModel {
///         id: ActiveValue::set(1),
///         name: ActiveValue::set("Orange".to_owned()),
///         cake_id: ActiveValue::not_set(),
///     })
///     .build(DbBackend::Postgres)
///     .to_string(),
///     r#"UPDATE "fruit" SET "name" = 'Orange' WHERE "fruit"."id" = 1"#
/// );
/// ```
#[derive(Clone, Debug)]
pub enum ActiveValue<V>
where
    V: Into<Value>,
{
    /// A defined [Value] actively being set
    Set(V),
    /// A defined [Value] remain unchanged
    Unchanged(V),
    /// An undefined [Value]
    NotSet,
}

/// Defines a set operation on an [ActiveValue]
#[allow(non_snake_case)]
pub fn Set<V>(v: V) -> ActiveValue<V>
where
    V: Into<Value>,
{
    ActiveValue::set(v)
}

/// Defines an not set operation on an [ActiveValue]
#[deprecated(
    since = "0.5.0",
    note = "Please use [`ActiveValue::NotSet`] or [`NotSet`]"
)]
#[allow(non_snake_case)]
pub fn Unset<V>(_: Option<bool>) -> ActiveValue<V>
where
    V: Into<Value>,
{
    ActiveValue::not_set()
}

/// Defines an unchanged operation on an [ActiveValue]
#[allow(non_snake_case)]
pub fn Unchanged<V>(value: V) -> ActiveValue<V>
where
    V: Into<Value>,
{
    ActiveValue::unchanged(value)
}

/// A Trait for ActiveModel to perform Create, Update or Delete operation.
/// The type must also implement the [EntityTrait].
/// See module level docs [crate::entity] for a full example
#[async_trait]
pub trait ActiveModelTrait: Clone + Debug {
    /// The Entity this ActiveModel belongs to
    type Entity: EntityTrait;

    /// Get a mutable [ActiveValue] from an ActiveModel
    fn take(&mut self, c: <Self::Entity as EntityTrait>::Column) -> ActiveValue<Value>;

    /// Get a immutable [ActiveValue] from an ActiveModel
    fn get(&self, c: <Self::Entity as EntityTrait>::Column) -> ActiveValue<Value>;

    /// Set the Value into an ActiveModel
    fn set(&mut self, c: <Self::Entity as EntityTrait>::Column, v: Value);

    /// Set the state of an [ActiveValue] to the not set state
    fn not_set(&mut self, c: <Self::Entity as EntityTrait>::Column);

    /// Check the state of a [ActiveValue]
    fn is_not_set(&self, c: <Self::Entity as EntityTrait>::Column) -> bool;

    /// The default implementation of the ActiveModel
    fn default() -> Self;

    /// Reset the value from [ActiveValue::Unchanged] to [ActiveValue::Set],
    /// leaving [ActiveValue::NotSet] untouched.
    fn reset(&mut self, c: <Self::Entity as EntityTrait>::Column);

    /// Reset all values from [ActiveValue::Unchanged] to [ActiveValue::Set],
    /// leaving [ActiveValue::NotSet] untouched.
    fn reset_all(mut self) -> Self {
        for col in <Self::Entity as EntityTrait>::Column::iter() {
            self.reset(col);
        }
        self
    }

    /// Get the primary key of the ActiveModel
    ///
    /// # Panics
    ///
    /// Panics if arity of primary key exceed maximum arity of [ValueTuple]
    #[allow(clippy::question_mark)]
    fn get_primary_key_value(&self) -> Option<ValueTuple> {
        let mut cols = <Self::Entity as EntityTrait>::PrimaryKey::iter();
        macro_rules! next {
            () => {
                if let Some(col) = cols.next() {
                    if let Some(val) = self.get(col.into_column()).into_value() {
                        val
                    } else {
                        return None;
                    }
                } else {
                    return None;
                }
            };
        }
        match <<<Self::Entity as EntityTrait>::PrimaryKey as PrimaryKeyTrait>::ValueType as PrimaryKeyArity>::ARITY {
            1 => {
                let s1 = next!();
                Some(ValueTuple::One(s1))
            }
            2 => {
                let s1 = next!();
                let s2 = next!();
                Some(ValueTuple::Two(s1, s2))
            }
            3 => {
                let s1 = next!();
                let s2 = next!();
                let s3 = next!();
                Some(ValueTuple::Three(s1, s2, s3))
            }
            len => {
                let mut vec = Vec::with_capacity(len);
                for _ in 0..len {
                    let s = next!();
                    vec.push(s);
                }
                Some(ValueTuple::Many(vec))
            }
        }
    }

    /// Perform an `INSERT` operation on the ActiveModel
    ///
    /// # Example (Postgres)
    ///
    /// ```
    /// # use sea_orm::{error::*, tests_cfg::*, *};
    /// #
    /// # #[smol_potat::main]
    /// # #[cfg(feature = "mock")]
    /// # pub async fn main() -> Result<(), DbErr> {
    /// #
    /// # let db = MockDatabase::new(DbBackend::Postgres)
    /// #     .append_query_results([
    /// #         [cake::Model {
    /// #             id: 15,
    /// #             name: "Apple Pie".to_owned(),
    /// #         }],
    /// #     ])
    /// #     .into_connection();
    /// #
    /// use sea_orm::{entity::*, query::*, tests_cfg::cake};
    ///
    /// let apple = cake::ActiveModel {
    ///     name: Set("Apple Pie".to_owned()),
    ///     ..Default::default()
    /// };
    ///
    /// assert_eq!(
    ///     apple.insert(&db).await?,
    ///     cake::Model {
    ///         id: 15,
    ///         name: "Apple Pie".to_owned(),
    ///     }
    /// );
    ///
    /// assert_eq!(
    ///     db.into_transaction_log(),
    ///     [Transaction::from_sql_and_values(
    ///         DbBackend::Postgres,
    ///         r#"INSERT INTO "cake" ("name") VALUES ($1) RETURNING "id", "name""#,
    ///         ["Apple Pie".into()]
    ///     )]
    /// );
    /// #
    /// # Ok(())
    /// # }
    /// ```
    ///
    /// # Example (MySQL)
    ///
    /// ```
    /// # use sea_orm::{error::*, tests_cfg::*, *};
    /// #
    /// # #[smol_potat::main]
    /// # #[cfg(feature = "mock")]
    /// # pub async fn main() -> Result<(), DbErr> {
    /// #
    /// # let db = MockDatabase::new(DbBackend::MySql)
    /// #     .append_query_results([
    /// #         [cake::Model {
    /// #             id: 15,
    /// #             name: "Apple Pie".to_owned(),
    /// #         }],
    /// #     ])
    /// #     .append_exec_results([
    /// #         MockExecResult {
    /// #             last_insert_id: 15,
    /// #             rows_affected: 1,
    /// #         },
    /// #     ])
    /// #     .into_connection();
    /// #
    /// use sea_orm::{entity::*, query::*, tests_cfg::cake};
    ///
    /// let apple = cake::ActiveModel {
    ///     name: Set("Apple Pie".to_owned()),
    ///     ..Default::default()
    /// };
    ///
    /// assert_eq!(
    ///     apple.insert(&db).await?,
    ///     cake::Model {
    ///         id: 15,
    ///         name: "Apple Pie".to_owned(),
    ///     }
    /// );
    ///
    /// assert_eq!(
    ///     db.into_transaction_log(),
    ///     [
    ///         Transaction::from_sql_and_values(
    ///             DbBackend::MySql,
    ///             r#"INSERT INTO `cake` (`name`) VALUES (?)"#,
    ///             ["Apple Pie".into()]
    ///         ),
    ///         Transaction::from_sql_and_values(
    ///             DbBackend::MySql,
    ///             r#"SELECT `cake`.`id`, `cake`.`name` FROM `cake` WHERE `cake`.`id` = ? LIMIT ?"#,
    ///             [15.into(), 1u64.into()]
    ///         )
    ///     ]
    /// );
    /// #
    /// # Ok(())
    /// # }
    /// ```
    async fn insert<'a, C>(self, db: &'a C) -> Result<<Self::Entity as EntityTrait>::Model, DbErr>
    where
        <Self::Entity as EntityTrait>::Model: IntoActiveModel<Self>,
        Self: ActiveModelBehavior + 'a,
        C: ConnectionTrait,
    {
        let am = ActiveModelBehavior::before_save(self, db, true).await?;
        let model = <Self::Entity as EntityTrait>::insert(am)
            .exec_with_returning(db)
            .await?;
        Self::after_save(model, db, true).await
    }

    /// Perform the `UPDATE` operation on an ActiveModel
    ///
    /// # Example (Postgres)
    ///
    /// ```
    /// # use sea_orm::{error::*, tests_cfg::*, *};
    /// #
    /// # #[smol_potat::main]
    /// # #[cfg(feature = "mock")]
    /// # pub async fn main() -> Result<(), DbErr> {
    /// #
    /// # let db = MockDatabase::new(DbBackend::Postgres)
    /// #     .append_query_results([
    /// #         [fruit::Model {
    /// #             id: 1,
    /// #             name: "Orange".to_owned(),
    /// #             cake_id: None,
    /// #         }],
    /// #     ])
    /// #     .into_connection();
    /// #
    /// use sea_orm::{entity::*, query::*, tests_cfg::fruit};
    ///
    /// let orange = fruit::ActiveModel {
    ///     id: Set(1),
    ///     name: Set("Orange".to_owned()),
    ///     ..Default::default()
    /// };
    ///
    /// assert_eq!(
    ///     orange.update(&db).await?,
    ///     fruit::Model {
    ///         id: 1,
    ///         name: "Orange".to_owned(),
    ///         cake_id: None,
    ///     }
    /// );
    ///
    /// assert_eq!(
    ///     db.into_transaction_log(),
    ///     [Transaction::from_sql_and_values(
    ///         DbBackend::Postgres,
    ///         r#"UPDATE "fruit" SET "name" = $1 WHERE "fruit"."id" = $2 RETURNING "id", "name", "cake_id""#,
    ///         ["Orange".into(), 1i32.into()]
    ///     )]);
    /// #
    /// # Ok(())
    /// # }
    /// ```
    ///
    /// # Example (MySQL)
    ///
    /// ```
    /// # use sea_orm::{error::*, tests_cfg::*, *};
    /// #
    /// # #[smol_potat::main]
    /// # #[cfg(feature = "mock")]
    /// # pub async fn main() -> Result<(), DbErr> {
    /// #
    /// # let db = MockDatabase::new(DbBackend::MySql)
    /// #     .append_query_results([
    /// #         [fruit::Model {
    /// #             id: 1,
    /// #             name: "Orange".to_owned(),
    /// #             cake_id: None,
    /// #         }],
    /// #     ])
    /// #     .append_exec_results([
    /// #         MockExecResult {
    /// #             last_insert_id: 0,
    /// #             rows_affected: 1,
    /// #         },
    /// #     ])
    /// #     .into_connection();
    /// #
    /// use sea_orm::{entity::*, query::*, tests_cfg::fruit};
    ///
    /// let orange = fruit::ActiveModel {
    ///     id: Set(1),
    ///     name: Set("Orange".to_owned()),
    ///     ..Default::default()
    /// };
    ///
    /// assert_eq!(
    ///     orange.update(&db).await?,
    ///     fruit::Model {
    ///         id: 1,
    ///         name: "Orange".to_owned(),
    ///         cake_id: None,
    ///     }
    /// );
    ///
    /// assert_eq!(
    ///     db.into_transaction_log(),
    ///     [
    ///         Transaction::from_sql_and_values(
    ///             DbBackend::MySql,
    ///             r#"UPDATE `fruit` SET `name` = ? WHERE `fruit`.`id` = ?"#,
    ///             ["Orange".into(), 1i32.into()]
    ///         ),
    ///         Transaction::from_sql_and_values(
    ///             DbBackend::MySql,
    ///             r#"SELECT `fruit`.`id`, `fruit`.`name`, `fruit`.`cake_id` FROM `fruit` WHERE `fruit`.`id` = ? LIMIT ?"#,
    ///             [1i32.into(), 1u64.into()]
    ///         )]);
    /// #
    /// # Ok(())
    /// # }
    /// ```
    async fn update<'a, C>(self, db: &'a C) -> Result<<Self::Entity as EntityTrait>::Model, DbErr>
    where
        <Self::Entity as EntityTrait>::Model: IntoActiveModel<Self>,
        Self: ActiveModelBehavior + 'a,
        C: ConnectionTrait,
    {
        let am = ActiveModelBehavior::before_save(self, db, false).await?;
        let model: <Self::Entity as EntityTrait>::Model = Self::Entity::update(am).exec(db).await?;
        Self::after_save(model, db, false).await
    }

    /// Insert the model if primary key is `NotSet`, update otherwise.
    /// Only works if the entity has auto increment primary key.
    async fn save<'a, C>(self, db: &'a C) -> Result<Self, DbErr>
    where
        <Self::Entity as EntityTrait>::Model: IntoActiveModel<Self>,
        Self: ActiveModelBehavior + 'a,
        C: ConnectionTrait,
    {
        let mut is_update = true;
        for key in <Self::Entity as EntityTrait>::PrimaryKey::iter() {
            let col = key.into_column();
            if self.is_not_set(col) {
                is_update = false;
                break;
            }
        }
        let res = if !is_update {
            self.insert(db).await
        } else {
            self.update(db).await
        }?;
        Ok(res.into_active_model())
    }

    /// Delete an active model by its primary key
    ///
    /// # Example
    ///
    /// ```
    /// # use sea_orm::{error::*, tests_cfg::*, *};
    /// #
    /// # #[smol_potat::main]
    /// # #[cfg(feature = "mock")]
    /// # pub async fn main() -> Result<(), DbErr> {
    /// #
    /// # let db = MockDatabase::new(DbBackend::Postgres)
    /// #     .append_exec_results([
    /// #         MockExecResult {
    /// #             last_insert_id: 0,
    /// #             rows_affected: 1,
    /// #         },
    /// #     ])
    /// #     .into_connection();
    /// #
    /// use sea_orm::{entity::*, query::*, tests_cfg::fruit};
    ///
    /// let orange = fruit::ActiveModel {
    ///     id: Set(3),
    ///     ..Default::default()
    /// };
    ///
    /// let delete_result = orange.delete(&db).await?;
    ///
    /// assert_eq!(delete_result.rows_affected, 1);
    ///
    /// assert_eq!(
    ///     db.into_transaction_log(),
    ///     [Transaction::from_sql_and_values(
    ///         DbBackend::Postgres,
    ///         r#"DELETE FROM "fruit" WHERE "fruit"."id" = $1"#,
    ///         [3i32.into()]
    ///     )]
    /// );
    /// #
    /// # Ok(())
    /// # }
    /// ```
    async fn delete<'a, C>(self, db: &'a C) -> Result<DeleteResult, DbErr>
    where
        Self: ActiveModelBehavior + 'a,
        C: ConnectionTrait,
    {
        let am = ActiveModelBehavior::before_delete(self, db).await?;
        let am_clone = am.clone();
        let delete_res = Self::Entity::delete(am).exec(db).await?;
        ActiveModelBehavior::after_delete(am_clone, db).await?;
        Ok(delete_res)
    }

    /// Set the corresponding attributes in the ActiveModel from a JSON value
    ///
    /// Note that this method will not alter the primary key values in ActiveModel.
    #[cfg(feature = "with-json")]
    fn set_from_json(&mut self, json: serde_json::Value) -> Result<(), DbErr>
    where
        <<Self as ActiveModelTrait>::Entity as EntityTrait>::Model: IntoActiveModel<Self>,
        for<'de> <<Self as ActiveModelTrait>::Entity as EntityTrait>::Model:
            serde::de::Deserialize<'de>,
    {
        use crate::Iterable;

        // Backup primary key values
        let primary_key_values: Vec<(<Self::Entity as EntityTrait>::Column, ActiveValue<Value>)> =
            <<Self::Entity as EntityTrait>::PrimaryKey>::iter()
                .map(|pk| (pk.into_column(), self.take(pk.into_column())))
                .collect();

        // Replace all values in ActiveModel
        *self = Self::from_json(json)?;

        // Restore primary key values
        for (col, active_value) in primary_key_values {
            match active_value {
                ActiveValue::Unchanged(v) | ActiveValue::Set(v) => self.set(col, v),
                NotSet => self.not_set(col),
            }
        }

        Ok(())
    }

    /// Create ActiveModel from a JSON value
    #[cfg(feature = "with-json")]
    fn from_json(json: serde_json::Value) -> Result<Self, DbErr>
    where
        <<Self as ActiveModelTrait>::Entity as EntityTrait>::Model: IntoActiveModel<Self>,
        for<'de> <<Self as ActiveModelTrait>::Entity as EntityTrait>::Model:
            serde::de::Deserialize<'de>,
    {
        use crate::{Iden, Iterable};

        // Mark down which attribute exists in the JSON object
        let json_keys: Vec<(<Self::Entity as EntityTrait>::Column, bool)> =
            <<Self::Entity as EntityTrait>::Column>::iter()
                .map(|col| (col, json.get(col.to_string()).is_some()))
                .collect();

        // Convert JSON object into ActiveModel via Model
        let model: <Self::Entity as EntityTrait>::Model =
            serde_json::from_value(json).map_err(json_err)?;
        let mut am = model.into_active_model();

        // Transform attribute that exists in JSON object into ActiveValue::Set, otherwise ActiveValue::NotSet
        for (col, json_key_exists) in json_keys {
            match (json_key_exists, am.get(col)) {
                (true, ActiveValue::Set(value) | ActiveValue::Unchanged(value)) => {
                    am.set(col, value);
                }
                _ => {
                    am.not_set(col);
                }
            }
        }

        Ok(am)
    }

    /// Return `true` if any attribute of `ActiveModel` is `Set`
    fn is_changed(&self) -> bool {
        <Self::Entity as EntityTrait>::Column::iter()
            .any(|col| self.get(col).is_set() && !self.get(col).is_unchanged())
    }
}

/// A Trait for overriding the ActiveModel behavior
///
/// ### Example
/// ```ignore
/// use sea_orm::entity::prelude::*;
///
///  // Use [DeriveEntity] to derive the EntityTrait automatically
/// #[derive(Copy, Clone, Default, Debug, DeriveEntity)]
/// pub struct Entity;
///
/// /// The [EntityName] describes the name of a table
/// impl EntityName for Entity {
///     fn table_name(&self) -> &str {
///         "cake"
///     }
/// }
///
/// // Derive the ActiveModel
/// #[derive(Clone, Debug, PartialEq, DeriveModel, DeriveActiveModel)]
/// pub struct Model {
///     pub id: i32,
///     pub name: String,
/// }
///
/// impl ActiveModelBehavior for ActiveModel {}
/// ```
/// See module level docs [crate::entity] for a full example
#[allow(unused_variables)]
#[async_trait]
pub trait ActiveModelBehavior: ActiveModelTrait {
    /// Create a new ActiveModel with default values. Also used by `Default::default()`.
    fn new() -> Self {
        <Self as ActiveModelTrait>::default()
    }

    /// Will be called before `ActiveModel::insert`, `ActiveModel::update`, and `ActiveModel::save`
    async fn before_save<C>(self, db: &C, insert: bool) -> Result<Self, DbErr>
    where
        C: ConnectionTrait,
    {
        Ok(self)
    }

    /// Will be called after `ActiveModel::insert`, `ActiveModel::update`, and `ActiveModel::save`
    async fn after_save<C>(
        model: <Self::Entity as EntityTrait>::Model,
        db: &C,
        insert: bool,
    ) -> Result<<Self::Entity as EntityTrait>::Model, DbErr>
    where
        C: ConnectionTrait,
    {
        Ok(model)
    }

    /// Will be called before `ActiveModel::delete`
    async fn before_delete<C>(self, db: &C) -> Result<Self, DbErr>
    where
        C: ConnectionTrait,
    {
        Ok(self)
    }

    /// Will be called after `ActiveModel::delete`
    async fn after_delete<C>(self, db: &C) -> Result<Self, DbErr>
    where
        C: ConnectionTrait,
    {
        Ok(self)
    }
}

/// A Trait for any type that can be converted into an ActiveModel
pub trait IntoActiveModel<A>
where
    A: ActiveModelTrait,
{
    /// Method to call to perform the conversion
    fn into_active_model(self) -> A;
}

impl<A> IntoActiveModel<A> for A
where
    A: ActiveModelTrait,
{
    fn into_active_model(self) -> A {
        self
    }
}

/// Any type that can be converted into an [ActiveValue]
pub trait IntoActiveValue<V>
where
    V: Into<Value>,
{
    /// Method to perform the conversion
    fn into_active_value(self) -> ActiveValue<V>;
}

impl<V> IntoActiveValue<Option<V>> for Option<V>
where
    V: IntoActiveValue<V> + Into<Value> + Nullable,
{
    fn into_active_value(self) -> ActiveValue<Option<V>> {
        match self {
            Some(value) => Set(Some(value)),
            None => NotSet,
        }
    }
}

impl<V> IntoActiveValue<Option<V>> for Option<Option<V>>
where
    V: IntoActiveValue<V> + Into<Value> + Nullable,
{
    fn into_active_value(self) -> ActiveValue<Option<V>> {
        match self {
            Some(value) => Set(value),
            None => NotSet,
        }
    }
}

macro_rules! impl_into_active_value {
    ($ty: ty) => {
        impl IntoActiveValue<$ty> for $ty {
            fn into_active_value(self) -> ActiveValue<$ty> {
                Set(self)
            }
        }
    };
}

impl_into_active_value!(bool);
impl_into_active_value!(i8);
impl_into_active_value!(i16);
impl_into_active_value!(i32);
impl_into_active_value!(i64);
impl_into_active_value!(u8);
impl_into_active_value!(u16);
impl_into_active_value!(u32);
impl_into_active_value!(u64);
impl_into_active_value!(f32);
impl_into_active_value!(f64);
impl_into_active_value!(&'static str);
impl_into_active_value!(String);
impl_into_active_value!(Vec<u8>);

#[cfg(feature = "with-json")]
#[cfg_attr(docsrs, doc(cfg(feature = "with-json")))]
impl_into_active_value!(crate::prelude::Json);

#[cfg(feature = "with-chrono")]
#[cfg_attr(docsrs, doc(cfg(feature = "with-chrono")))]
impl_into_active_value!(crate::prelude::Date);

#[cfg(feature = "with-chrono")]
#[cfg_attr(docsrs, doc(cfg(feature = "with-chrono")))]
impl_into_active_value!(crate::prelude::Time);

#[cfg(feature = "with-chrono")]
#[cfg_attr(docsrs, doc(cfg(feature = "with-chrono")))]
impl_into_active_value!(crate::prelude::DateTime);

#[cfg(feature = "with-chrono")]
#[cfg_attr(docsrs, doc(cfg(feature = "with-chrono")))]
impl_into_active_value!(crate::prelude::DateTimeWithTimeZone);

#[cfg(feature = "with-chrono")]
#[cfg_attr(docsrs, doc(cfg(feature = "with-chrono")))]
impl_into_active_value!(crate::prelude::DateTimeUtc);

#[cfg(feature = "with-chrono")]
#[cfg_attr(docsrs, doc(cfg(feature = "with-chrono")))]
impl_into_active_value!(crate::prelude::DateTimeLocal);

#[cfg(feature = "with-rust_decimal")]
#[cfg_attr(docsrs, doc(cfg(feature = "with-rust_decimal")))]
impl_into_active_value!(crate::prelude::Decimal);

#[cfg(feature = "with-uuid")]
#[cfg_attr(docsrs, doc(cfg(feature = "with-uuid")))]
impl_into_active_value!(crate::prelude::Uuid);

#[cfg(feature = "with-time")]
#[cfg_attr(docsrs, doc(cfg(feature = "with-time")))]
impl_into_active_value!(crate::prelude::TimeDate);

#[cfg(feature = "with-time")]
#[cfg_attr(docsrs, doc(cfg(feature = "with-time")))]
impl_into_active_value!(crate::prelude::TimeTime);

#[cfg(feature = "with-time")]
#[cfg_attr(docsrs, doc(cfg(feature = "with-time")))]
impl_into_active_value!(crate::prelude::TimeDateTime);

#[cfg(feature = "with-time")]
#[cfg_attr(docsrs, doc(cfg(feature = "with-time")))]
impl_into_active_value!(crate::prelude::TimeDateTimeWithTimeZone);

impl<V> Default for ActiveValue<V>
where
    V: Into<Value>,
{
    /// Create an [ActiveValue::NotSet]
    fn default() -> Self {
        Self::NotSet
    }
}

impl<V> ActiveValue<V>
where
    V: Into<Value>,
{
    /// Create an [ActiveValue::Set]
    pub fn set(value: V) -> Self {
        Self::Set(value)
    }

    /// Check if the [ActiveValue] is [ActiveValue::Set]
    pub fn is_set(&self) -> bool {
        matches!(self, Self::Set(_))
    }

    /// Create an [ActiveValue::Unchanged]
    pub fn unchanged(value: V) -> Self {
        Self::Unchanged(value)
    }

    /// Check if the [ActiveValue] is [ActiveValue::Unchanged]
    pub fn is_unchanged(&self) -> bool {
        matches!(self, Self::Unchanged(_))
    }

    /// Create an [ActiveValue::NotSet]
    pub fn not_set() -> Self {
        Self::default()
    }

    /// Check if the [ActiveValue] is [ActiveValue::NotSet]
    pub fn is_not_set(&self) -> bool {
        matches!(self, Self::NotSet)
    }

    /// Get the mutable value an [ActiveValue]
    /// also setting itself to [ActiveValue::NotSet]
    pub fn take(&mut self) -> Option<V> {
        match std::mem::take(self) {
            ActiveValue::Set(value) | ActiveValue::Unchanged(value) => Some(value),
            ActiveValue::NotSet => None,
        }
    }

    /// Get an owned value of the [ActiveValue]
    ///
    /// # Panics
    ///
    /// Panics if it is [ActiveValue::NotSet]
    pub fn unwrap(self) -> V {
        match self {
            ActiveValue::Set(value) | ActiveValue::Unchanged(value) => value,
            ActiveValue::NotSet => panic!("Cannot unwrap ActiveValue::NotSet"),
        }
    }

    /// Check if a [Value] exists or not
    pub fn into_value(self) -> Option<Value> {
        match self {
            ActiveValue::Set(value) | ActiveValue::Unchanged(value) => Some(value.into()),
            ActiveValue::NotSet => None,
        }
    }

    /// Wrap the [Value] into a `ActiveValue<Value>`
    pub fn into_wrapped_value(self) -> ActiveValue<Value> {
        match self {
            Self::Set(value) => ActiveValue::set(value.into()),
            Self::Unchanged(value) => ActiveValue::unchanged(value.into()),
            Self::NotSet => ActiveValue::not_set(),
        }
    }

    /// Reset the value from [ActiveValue::Unchanged] to [ActiveValue::Set],
    /// leaving [ActiveValue::NotSet] untouched.
    pub fn reset(&mut self) {
        *self = match self.take() {
            Some(value) => ActiveValue::Set(value),
            None => ActiveValue::NotSet,
        };
    }

<<<<<<< HEAD
    /// `Set(value)`, except when [`self.is_unchanged()`][ActiveValue#method.is_unchanged]
    /// and `value` equals the current [Unchanged][ActiveValue::Unchanged] value.
    ///
    /// This is useful when you have an [Unchanged][ActiveValue::Unchanged] value from the database,
    /// then update it using this method,
    /// and then use [`.is_unchanged()`][ActiveValue#method.is_unchanged] to see whether it has *actually* changed.
    ///
    /// The same nice effect applies to the entire `ActiveModel`.
    /// You can now meaningfully use [ActiveModelTrait::is_changed][ActiveModelTrait#method.is_changed]
    /// to see whether are any changes that need to be saved to the database.
=======
    /// Get the inner value, unless `self` is [NotSet][ActiveValue::NotSet].
    ///
    /// There's also a panicking version: [ActiveValue::as_ref].
>>>>>>> e77cc5fa
    ///
    /// ## Examples
    ///
    /// ```
    /// # use sea_orm::ActiveValue;
    /// #
<<<<<<< HEAD
    /// let mut value = ActiveValue::Unchanged("old");
    ///
    /// // This wouldn't be the case if we used plain `value = Set("old");`
    /// value.set_if_not_equals("old");
    /// assert!(value.is_unchanged());
    ///
    /// // Only when we change the actual `&str` value, it becomes `Set`
    /// value.set_if_not_equals("new");
    /// assert_eq!(value.is_unchanged(), false);
    /// assert_eq!(value, ActiveValue::Set("new"));
    /// ```
    pub fn set_if_not_equals(&mut self, value: V)
    where
        V: PartialEq,
    {
        match self {
            ActiveValue::Unchanged(current) if &value == current => {}
            _ => *self = ActiveValue::Set(value),
=======
    /// assert_eq!(ActiveValue::Unchanged(42).try_as_ref(), Some(&42));
    /// assert_eq!(ActiveValue::Set(42).try_as_ref(), Some(&42));
    /// assert_eq!(ActiveValue::NotSet.try_as_ref(), None::<&i32>);
    /// ```
    pub fn try_as_ref(&self) -> Option<&V> {
        match self {
            ActiveValue::Set(value) | ActiveValue::Unchanged(value) => Some(value),
            ActiveValue::NotSet => None,
>>>>>>> e77cc5fa
        }
    }
}

impl<V> std::convert::AsRef<V> for ActiveValue<V>
where
    V: Into<Value>,
{
    /// # Panics
    ///
    /// Panics if it is [ActiveValue::NotSet].
    ///
    /// See [ActiveValue::try_as_ref] for a fallible non-panicking version.
    fn as_ref(&self) -> &V {
        match self {
            ActiveValue::Set(value) | ActiveValue::Unchanged(value) => value,
            ActiveValue::NotSet => panic!("Cannot borrow ActiveValue::NotSet"),
        }
    }
}

impl<V> PartialEq for ActiveValue<V>
where
    V: Into<Value> + std::cmp::PartialEq,
{
    fn eq(&self, other: &Self) -> bool {
        match (self, other) {
            (ActiveValue::Set(l), ActiveValue::Set(r)) => l == r,
            (ActiveValue::Unchanged(l), ActiveValue::Unchanged(r)) => l == r,
            (ActiveValue::NotSet, ActiveValue::NotSet) => true,
            _ => false,
        }
    }
}

impl<V> From<ActiveValue<V>> for ActiveValue<Option<V>>
where
    V: Into<Value> + Nullable,
{
    fn from(value: ActiveValue<V>) -> Self {
        match value {
            ActiveValue::Set(value) => ActiveValue::set(Some(value)),
            ActiveValue::Unchanged(value) => ActiveValue::unchanged(Some(value)),
            ActiveValue::NotSet => ActiveValue::not_set(),
        }
    }
}

#[cfg(test)]
mod tests {
    use crate::{entity::*, tests_cfg::*, DbErr};
    use pretty_assertions::assert_eq;

    #[cfg(feature = "with-json")]
    use serde_json::json;

    #[test]
    #[cfg(feature = "macros")]
    fn test_derive_into_active_model_1() {
        mod my_fruit {
            pub use super::fruit::*;
            use crate as sea_orm;
            use crate::entity::prelude::*;

            #[derive(DeriveIntoActiveModel)]
            pub struct NewFruit {
                // id is omitted
                pub name: String,
                // it is required as opposed to optional in Model
                pub cake_id: i32,
            }
        }

        assert_eq!(
            my_fruit::NewFruit {
                name: "Apple".to_owned(),
                cake_id: 1,
            }
            .into_active_model(),
            fruit::ActiveModel {
                id: NotSet,
                name: Set("Apple".to_owned()),
                cake_id: Set(Some(1)),
            }
        );
    }

    #[test]
    #[cfg(feature = "macros")]
    fn test_derive_into_active_model_2() {
        mod my_fruit {
            pub use super::fruit::*;
            use crate as sea_orm;
            use crate::entity::prelude::*;

            #[derive(DeriveIntoActiveModel)]
            pub struct UpdateFruit {
                pub cake_id: Option<Option<i32>>,
            }
        }

        assert_eq!(
            my_fruit::UpdateFruit {
                cake_id: Some(Some(1)),
            }
            .into_active_model(),
            fruit::ActiveModel {
                id: NotSet,
                name: NotSet,
                cake_id: Set(Some(1)),
            }
        );

        assert_eq!(
            my_fruit::UpdateFruit {
                cake_id: Some(None),
            }
            .into_active_model(),
            fruit::ActiveModel {
                id: NotSet,
                name: NotSet,
                cake_id: Set(None),
            }
        );

        assert_eq!(
            my_fruit::UpdateFruit { cake_id: None }.into_active_model(),
            fruit::ActiveModel {
                id: NotSet,
                name: NotSet,
                cake_id: NotSet,
            }
        );
    }

    #[test]
    #[cfg(feature = "macros")]
    fn test_derive_try_into_model_1() {
        mod my_fruit {
            use crate as sea_orm;
            use crate::entity::prelude::*;

            #[derive(Clone, Debug, PartialEq, DeriveEntityModel)]
            #[sea_orm(table_name = "fruit")]
            pub struct Model {
                #[sea_orm(primary_key)]
                pub id: i32,
                pub name: String,
                pub cake_id: Option<i32>,
            }

            #[derive(Copy, Clone, Debug, EnumIter, DeriveRelation)]
            pub enum Relation {}

            impl ActiveModelBehavior for ActiveModel {}
        }
        assert_eq!(
            my_fruit::ActiveModel {
                id: Set(1),
                name: Set("Pineapple".to_owned()),
                cake_id: Set(None),
            }
            .try_into_model()
            .unwrap(),
            my_fruit::Model {
                id: 1,
                name: "Pineapple".to_owned(),
                cake_id: None,
            }
        );

        assert_eq!(
            my_fruit::ActiveModel {
                id: Set(2),
                name: Set("Apple".to_owned()),
                cake_id: Set(Some(1)),
            }
            .try_into_model()
            .unwrap(),
            my_fruit::Model {
                id: 2,
                name: "Apple".to_owned(),
                cake_id: Some(1),
            }
        );

        assert_eq!(
            my_fruit::ActiveModel {
                id: Set(1),
                name: NotSet,
                cake_id: Set(None),
            }
            .try_into_model(),
            Err(DbErr::AttrNotSet(String::from("name")))
        );

        assert_eq!(
            my_fruit::ActiveModel {
                id: Set(1),
                name: Set("Pineapple".to_owned()),
                cake_id: NotSet,
            }
            .try_into_model(),
            Err(DbErr::AttrNotSet(String::from("cake_id")))
        );
    }

    #[test]
    #[cfg(feature = "macros")]
    fn test_derive_try_into_model_2() {
        mod my_fruit {
            use crate as sea_orm;
            use crate::entity::prelude::*;

            #[derive(Clone, Debug, PartialEq, DeriveEntityModel)]
            #[sea_orm(table_name = "fruit")]
            pub struct Model {
                #[sea_orm(primary_key)]
                pub id: i32,
                pub name: String,
                #[sea_orm(ignore)]
                pub cake_id: Option<i32>,
            }

            #[derive(Copy, Clone, Debug, EnumIter, DeriveRelation)]
            pub enum Relation {}

            impl ActiveModelBehavior for ActiveModel {}
        }
        assert_eq!(
            my_fruit::ActiveModel {
                id: Set(1),
                name: Set("Pineapple".to_owned()),
            }
            .try_into_model()
            .unwrap(),
            my_fruit::Model {
                id: 1,
                name: "Pineapple".to_owned(),
                cake_id: None,
            }
        );
    }

    #[test]
    #[cfg(feature = "macros")]
    fn test_derive_try_into_model_3() {
        mod my_fruit {
            use crate as sea_orm;
            use crate::entity::prelude::*;

            #[derive(Clone, Debug, PartialEq, DeriveEntityModel)]
            #[sea_orm(table_name = "fruit")]
            pub struct Model {
                #[sea_orm(primary_key)]
                pub id: i32,
                #[sea_orm(ignore)]
                pub name: String,
                pub cake_id: Option<i32>,
            }

            #[derive(Copy, Clone, Debug, EnumIter, DeriveRelation)]
            pub enum Relation {}

            impl ActiveModelBehavior for ActiveModel {}
        }
        assert_eq!(
            my_fruit::ActiveModel {
                id: Set(1),
                cake_id: Set(Some(1)),
            }
            .try_into_model()
            .unwrap(),
            my_fruit::Model {
                id: 1,
                name: "".to_owned(),
                cake_id: Some(1),
            }
        );
    }

    #[test]
    #[cfg(feature = "with-json")]
    #[should_panic(
        expected = r#"called `Result::unwrap()` on an `Err` value: Json("missing field `id`")"#
    )]
    fn test_active_model_set_from_json_1() {
        let mut cake: cake::ActiveModel = Default::default();

        cake.set_from_json(json!({
            "name": "Apple Pie",
        }))
        .unwrap();
    }

    #[test]
    #[cfg(feature = "with-json")]
    fn test_active_model_set_from_json_2() -> Result<(), DbErr> {
        let mut fruit: fruit::ActiveModel = Default::default();

        fruit.set_from_json(json!({
            "name": "Apple",
        }))?;
        assert_eq!(
            fruit,
            fruit::ActiveModel {
                id: ActiveValue::NotSet,
                name: ActiveValue::Set("Apple".to_owned()),
                cake_id: ActiveValue::NotSet,
            }
        );

        assert_eq!(
            fruit::ActiveModel::from_json(json!({
                "name": "Apple",
            }))?,
            fruit::ActiveModel {
                id: ActiveValue::NotSet,
                name: ActiveValue::Set("Apple".to_owned()),
                cake_id: ActiveValue::NotSet,
            }
        );

        fruit.set_from_json(json!({
            "name": "Apple",
            "cake_id": null,
        }))?;
        assert_eq!(
            fruit,
            fruit::ActiveModel {
                id: ActiveValue::NotSet,
                name: ActiveValue::Set("Apple".to_owned()),
                cake_id: ActiveValue::Set(None),
            }
        );

        fruit.set_from_json(json!({
            "id": null,
            "name": "Apple",
            "cake_id": 1,
        }))?;
        assert_eq!(
            fruit,
            fruit::ActiveModel {
                id: ActiveValue::NotSet,
                name: ActiveValue::Set("Apple".to_owned()),
                cake_id: ActiveValue::Set(Some(1)),
            }
        );

        fruit.set_from_json(json!({
            "id": 2,
            "name": "Apple",
            "cake_id": 1,
        }))?;
        assert_eq!(
            fruit,
            fruit::ActiveModel {
                id: ActiveValue::NotSet,
                name: ActiveValue::Set("Apple".to_owned()),
                cake_id: ActiveValue::Set(Some(1)),
            }
        );

        let mut fruit = fruit::ActiveModel {
            id: ActiveValue::Set(1),
            name: ActiveValue::NotSet,
            cake_id: ActiveValue::NotSet,
        };
        fruit.set_from_json(json!({
            "id": 8,
            "name": "Apple",
            "cake_id": 1,
        }))?;
        assert_eq!(
            fruit,
            fruit::ActiveModel {
                id: ActiveValue::Set(1),
                name: ActiveValue::Set("Apple".to_owned()),
                cake_id: ActiveValue::Set(Some(1)),
            }
        );

        Ok(())
    }

    #[smol_potat::test]
    #[cfg(feature = "with-json")]
    async fn test_active_model_set_from_json_3() -> Result<(), DbErr> {
        use crate::*;

        let db = MockDatabase::new(DbBackend::Postgres)
            .append_exec_results([
                MockExecResult {
                    last_insert_id: 1,
                    rows_affected: 1,
                },
                MockExecResult {
                    last_insert_id: 1,
                    rows_affected: 1,
                },
            ])
            .append_query_results([
                [fruit::Model {
                    id: 1,
                    name: "Apple".to_owned(),
                    cake_id: None,
                }],
                [fruit::Model {
                    id: 2,
                    name: "Orange".to_owned(),
                    cake_id: Some(1),
                }],
            ])
            .into_connection();

        let mut fruit: fruit::ActiveModel = Default::default();
        fruit.set_from_json(json!({
            "name": "Apple",
        }))?;
        fruit.save(&db).await?;

        let mut fruit = fruit::ActiveModel {
            id: Set(2),
            ..Default::default()
        };
        fruit.set_from_json(json!({
            "id": 9,
            "name": "Orange",
            "cake_id": 1,
        }))?;
        fruit.save(&db).await?;

        assert_eq!(
            db.into_transaction_log(),
            [
                Transaction::from_sql_and_values(
                    DbBackend::Postgres,
                    r#"INSERT INTO "fruit" ("name") VALUES ($1) RETURNING "id", "name", "cake_id""#,
                    ["Apple".into()],
                ),
                Transaction::from_sql_and_values(
                    DbBackend::Postgres,
                    r#"UPDATE "fruit" SET "name" = $1, "cake_id" = $2 WHERE "fruit"."id" = $3 RETURNING "id", "name", "cake_id""#,
                    ["Orange".into(), 1i32.into(), 2i32.into()],
                ),
            ]
        );

        Ok(())
    }

    #[test]
    fn test_active_model_is_changed() {
        let mut fruit: fruit::ActiveModel = Default::default();
        assert!(!fruit.is_changed());

        fruit.set(fruit::Column::Name, "apple".into());
        assert!(fruit.is_changed());
    }

    #[test]
    fn test_reset_1() {
        assert_eq!(
            fruit::Model {
                id: 1,
                name: "Apple".into(),
                cake_id: None,
            }
            .into_active_model(),
            fruit::ActiveModel {
                id: Unchanged(1),
                name: Unchanged("Apple".into()),
                cake_id: Unchanged(None)
            },
        );

        assert_eq!(
            fruit::Model {
                id: 1,
                name: "Apple".into(),
                cake_id: None,
            }
            .into_active_model()
            .reset_all(),
            fruit::ActiveModel {
                id: Set(1),
                name: Set("Apple".into()),
                cake_id: Set(None)
            },
        );

        assert_eq!(
            fruit::Model {
                id: 1,
                name: "Apple".into(),
                cake_id: Some(2),
            }
            .into_active_model(),
            fruit::ActiveModel {
                id: Unchanged(1),
                name: Unchanged("Apple".into()),
                cake_id: Unchanged(Some(2)),
            },
        );

        assert_eq!(
            fruit::Model {
                id: 1,
                name: "Apple".into(),
                cake_id: Some(2),
            }
            .into_active_model()
            .reset_all(),
            fruit::ActiveModel {
                id: Set(1),
                name: Set("Apple".into()),
                cake_id: Set(Some(2)),
            },
        );
    }

    #[smol_potat::test]
    async fn test_reset_2() -> Result<(), DbErr> {
        use crate::*;

        let db = MockDatabase::new(DbBackend::Postgres)
            .append_exec_results(vec![
                MockExecResult {
                    last_insert_id: 1,
                    rows_affected: 1,
                },
                MockExecResult {
                    last_insert_id: 1,
                    rows_affected: 1,
                },
            ])
            .append_query_results(vec![
                vec![fruit::Model {
                    id: 1,
                    name: "Apple".to_owned(),
                    cake_id: None,
                }],
                vec![fruit::Model {
                    id: 1,
                    name: "Apple".to_owned(),
                    cake_id: None,
                }],
            ])
            .into_connection();

        fruit::Model {
            id: 1,
            name: "Apple".into(),
            cake_id: None,
        }
        .into_active_model()
        .update(&db)
        .await?;

        fruit::Model {
            id: 1,
            name: "Apple".into(),
            cake_id: None,
        }
        .into_active_model()
        .reset_all()
        .update(&db)
        .await?;

        assert_eq!(
            db.into_transaction_log(),
            vec![
                Transaction::from_sql_and_values(
                    DbBackend::Postgres,
                    r#"SELECT "fruit"."id", "fruit"."name", "fruit"."cake_id" FROM "fruit" WHERE "fruit"."id" = $1 LIMIT $2"#,
                    vec![1i32.into(), 1u64.into()],
                ),
                Transaction::from_sql_and_values(
                    DbBackend::Postgres,
                    r#"UPDATE "fruit" SET "name" = $1, "cake_id" = $2 WHERE "fruit"."id" = $3 RETURNING "id", "name", "cake_id""#,
                    vec!["Apple".into(), Option::<i32>::None.into(), 1i32.into()],
                ),
            ]
        );

        Ok(())
    }
}<|MERGE_RESOLUTION|>--- conflicted
+++ resolved
@@ -851,7 +851,6 @@
         };
     }
 
-<<<<<<< HEAD
     /// `Set(value)`, except when [`self.is_unchanged()`][ActiveValue#method.is_unchanged]
     /// and `value` equals the current [Unchanged][ActiveValue::Unchanged] value.
     ///
@@ -862,18 +861,12 @@
     /// The same nice effect applies to the entire `ActiveModel`.
     /// You can now meaningfully use [ActiveModelTrait::is_changed][ActiveModelTrait#method.is_changed]
     /// to see whether are any changes that need to be saved to the database.
-=======
-    /// Get the inner value, unless `self` is [NotSet][ActiveValue::NotSet].
-    ///
-    /// There's also a panicking version: [ActiveValue::as_ref].
->>>>>>> e77cc5fa
     ///
     /// ## Examples
     ///
     /// ```
     /// # use sea_orm::ActiveValue;
     /// #
-<<<<<<< HEAD
     /// let mut value = ActiveValue::Unchanged("old");
     ///
     /// // This wouldn't be the case if we used plain `value = Set("old");`
@@ -892,7 +885,18 @@
         match self {
             ActiveValue::Unchanged(current) if &value == current => {}
             _ => *self = ActiveValue::Set(value),
-=======
+        }
+    }
+
+    /// Get the inner value, unless `self` is [NotSet][ActiveValue::NotSet].
+    ///
+    /// There's also a panicking version: [ActiveValue::as_ref].
+    ///
+    /// ## Examples
+    ///
+    /// ```
+    /// # use sea_orm::ActiveValue;
+    /// #
     /// assert_eq!(ActiveValue::Unchanged(42).try_as_ref(), Some(&42));
     /// assert_eq!(ActiveValue::Set(42).try_as_ref(), Some(&42));
     /// assert_eq!(ActiveValue::NotSet.try_as_ref(), None::<&i32>);
@@ -901,7 +905,6 @@
         match self {
             ActiveValue::Set(value) | ActiveValue::Unchanged(value) => Some(value),
             ActiveValue::NotSet => None,
->>>>>>> e77cc5fa
         }
     }
 }
