use crate::{
    error::*, ConnectionTrait, DeleteResult, EntityTrait, Iterable, PrimaryKeyToColumn, Value,
};
use async_trait::async_trait;
use sea_query::ValueTuple;
use std::fmt::Debug;

#[derive(Clone, Debug, Default)]
pub struct ActiveValue<V>
where
    V: Into<Value>,
{
    // Don't want to call ActiveValue::unwrap() and cause panic
    pub(self) value: Option<V>,
    state: ActiveValueState,
}

#[allow(non_snake_case)]
pub fn Set<V>(v: V) -> ActiveValue<V>
where
    V: Into<Value>,
{
    ActiveValue::set(v)
}

#[allow(non_snake_case)]
pub fn Unset<V>(_: Option<bool>) -> ActiveValue<V>
where
    V: Into<Value>,
{
    ActiveValue::unset()
}

#[derive(Clone, Debug)]
enum ActiveValueState {
    Set,
    Unchanged,
    Unset,
}

impl Default for ActiveValueState {
    fn default() -> Self {
        Self::Unset
    }
}

#[doc(hidden)]
pub fn unchanged_active_value_not_intended_for_public_use<V>(value: V) -> ActiveValue<V>
where
    V: Into<Value>,
{
    ActiveValue::unchanged(value)
}

#[async_trait]
pub trait ActiveModelTrait: Clone + Debug {
    type Entity: EntityTrait;

    fn take(&mut self, c: <Self::Entity as EntityTrait>::Column) -> ActiveValue<Value>;

    fn get(&self, c: <Self::Entity as EntityTrait>::Column) -> ActiveValue<Value>;

    fn set(&mut self, c: <Self::Entity as EntityTrait>::Column, v: Value);

    fn unset(&mut self, c: <Self::Entity as EntityTrait>::Column);

    fn is_unset(&self, c: <Self::Entity as EntityTrait>::Column) -> bool;

    fn default() -> Self;

    #[allow(clippy::question_mark)]
    fn get_primary_key_value(&self) -> Option<ValueTuple> {
        let mut cols = <Self::Entity as EntityTrait>::PrimaryKey::iter();
        macro_rules! next {
            () => {
                if let Some(col) = cols.next() {
                    if let Some(val) = self.get(col.into_column()).value {
                        val
                    } else {
                        return None;
                    }
                } else {
                    return None;
                }
            };
        }
        match <Self::Entity as EntityTrait>::PrimaryKey::iter().count() {
            1 => {
                let s1 = next!();
                Some(ValueTuple::One(s1))
            }
            2 => {
                let s1 = next!();
                let s2 = next!();
                Some(ValueTuple::Two(s1, s2))
            }
            3 => {
                let s1 = next!();
                let s2 = next!();
                let s3 = next!();
                Some(ValueTuple::Three(s1, s2, s3))
            }
            _ => panic!("The arity cannot be larger than 3"),
        }
    }

    async fn insert<'a, C>(self, db: &'a C) -> Result<Self, DbErr>
    where
        Self: ActiveModelBehavior,
        <Self::Entity as EntityTrait>::Model: IntoActiveModel<Self>,
        C: ConnectionTrait<'a>,
        Self: 'a,
    {
<<<<<<< HEAD
        let am = ActiveModelBehavior::before_save(self, true, db)?;
        let res = <Self::Entity as EntityTrait>::insert(am).exec(db).await?;
        // Assume valid last_insert_id is not equals to Default::default()
        if res.last_insert_id
            != <<Self::Entity as EntityTrait>::PrimaryKey as PrimaryKeyTrait>::ValueType::default()
        {
            let found = <Self::Entity as EntityTrait>::find_by_id(res.last_insert_id)
                .one(db)
                .await?;
            let am = match found {
                Some(model) => Ok(model.into_active_model()),
                None => Err(DbErr::Exec("Failed to find inserted item".to_owned())),
            }?;
            ActiveModelBehavior::after_save(am, true, db)
        } else {
            Ok(Self::default())
        }
    }

    async fn update(self, db: &DatabaseConnection) -> Result<Self, DbErr>
    where
        Self: ActiveModelBehavior,
    {
        let am = ActiveModelBehavior::before_save(self, false, db)?;
        let am = Self::Entity::update(am).exec(db).await?;
        ActiveModelBehavior::after_save(am, false, db)
=======
        let am = self;
        let exec = <Self::Entity as EntityTrait>::insert(am).exec(db);
        let res = exec.await?;
        let found = <Self::Entity as EntityTrait>::find_by_id(res.last_insert_id)
            .one(db)
            .await?;
        match found {
            Some(model) => Ok(model.into_active_model()),
            None => Err(DbErr::Exec("Failed to find inserted item".to_owned())),
        }
    }

    async fn update<'a, C>(self, db: &'a C) -> Result<Self, DbErr>
    where
        C: ConnectionTrait<'a>,
        Self: 'a,
    {
        let exec = Self::Entity::update(self).exec(db);
        exec.await
>>>>>>> 069040be
    }

    /// Insert the model if primary key is unset, update otherwise.
    /// Only works if the entity has auto increment primary key.
    async fn save<'a, C>(self, db: &'a C) -> Result<Self, DbErr>
    where
        Self: ActiveModelBehavior + 'a,
        <Self::Entity as EntityTrait>::Model: IntoActiveModel<Self>,
        C: ConnectionTrait<'a>,
    {
        let mut am = self;
        let mut is_update = true;
        for key in <Self::Entity as EntityTrait>::PrimaryKey::iter() {
            let col = key.into_column();
            if am.is_unset(col) {
                is_update = false;
                break;
            }
        }
        if !is_update {
            am = am.insert(db).await?;
        } else {
            am = am.update(db).await?;
        }
        Ok(am)
    }

    /// Delete an active model by its primary key
    async fn delete<'a, C>(self, db: &'a C) -> Result<DeleteResult, DbErr>
    where
        Self: ActiveModelBehavior + 'a,
        C: ConnectionTrait<'a>,
    {
        let am = ActiveModelBehavior::before_delete(self, db)?;
        let am_clone = am.clone();
        let delete_res = Self::Entity::delete(am).exec(db).await?;
        ActiveModelBehavior::after_delete(am_clone, db)?;
        Ok(delete_res)
    }
}

/// Behaviors for users to override
#[allow(unused_variables)]
pub trait ActiveModelBehavior: ActiveModelTrait {
    /// Create a new ActiveModel with default values. Also used by `Default::default()`.
    fn new() -> Self {
        <Self as ActiveModelTrait>::default()
    }

    /// Will be called before saving
    fn before_save(self, insert: bool, db: &DatabaseConnection) -> Result<Self, DbErr> {
        Ok(self)
    }

    /// Will be called after saving
    fn after_save(self, insert: bool, db: &DatabaseConnection) -> Result<Self, DbErr> {
        Ok(self)
    }

    /// Will be called before deleting
    fn before_delete(self, db: &DatabaseConnection) -> Result<Self, DbErr> {
        Ok(self)
    }

    /// Will be called after deleting
    fn after_delete(self, db: &DatabaseConnection) -> Result<Self, DbErr> {
        Ok(self)
    }
}

pub trait IntoActiveModel<A>
where
    A: ActiveModelTrait,
{
    fn into_active_model(self) -> A;
}

impl<A> IntoActiveModel<A> for A
where
    A: ActiveModelTrait,
{
    fn into_active_model(self) -> A {
        self
    }
}

impl<V> ActiveValue<V>
where
    V: Into<Value>,
{
    pub fn set(value: V) -> Self {
        Self {
            value: Some(value),
            state: ActiveValueState::Set,
        }
    }

    pub fn is_set(&self) -> bool {
        matches!(self.state, ActiveValueState::Set)
    }

    pub(crate) fn unchanged(value: V) -> Self {
        Self {
            value: Some(value),
            state: ActiveValueState::Unchanged,
        }
    }

    pub fn is_unchanged(&self) -> bool {
        matches!(self.state, ActiveValueState::Unchanged)
    }

    pub fn unset() -> Self {
        Self {
            value: None,
            state: ActiveValueState::Unset,
        }
    }

    pub fn is_unset(&self) -> bool {
        matches!(self.state, ActiveValueState::Unset)
    }

    pub fn take(&mut self) -> Option<V> {
        self.state = ActiveValueState::Unset;
        self.value.take()
    }

    pub fn unwrap(self) -> V {
        self.value.unwrap()
    }

    pub fn into_value(self) -> Option<Value> {
        self.value.map(Into::into)
    }

    pub fn into_wrapped_value(self) -> ActiveValue<Value> {
        match self.state {
            ActiveValueState::Set => ActiveValue::set(self.into_value().unwrap()),
            ActiveValueState::Unchanged => ActiveValue::unchanged(self.into_value().unwrap()),
            ActiveValueState::Unset => ActiveValue::unset(),
        }
    }
}

impl<V> std::convert::AsRef<V> for ActiveValue<V>
where
    V: Into<Value>,
{
    fn as_ref(&self) -> &V {
        self.value.as_ref().unwrap()
    }
}

impl<V> PartialEq for ActiveValue<V>
where
    V: Into<Value> + std::cmp::PartialEq,
{
    fn eq(&self, other: &Self) -> bool {
        self.value.as_ref() == other.value.as_ref()
    }
}<|MERGE_RESOLUTION|>--- conflicted
+++ resolved
@@ -111,37 +111,8 @@
         C: ConnectionTrait<'a>,
         Self: 'a,
     {
-<<<<<<< HEAD
         let am = ActiveModelBehavior::before_save(self, true, db)?;
         let res = <Self::Entity as EntityTrait>::insert(am).exec(db).await?;
-        // Assume valid last_insert_id is not equals to Default::default()
-        if res.last_insert_id
-            != <<Self::Entity as EntityTrait>::PrimaryKey as PrimaryKeyTrait>::ValueType::default()
-        {
-            let found = <Self::Entity as EntityTrait>::find_by_id(res.last_insert_id)
-                .one(db)
-                .await?;
-            let am = match found {
-                Some(model) => Ok(model.into_active_model()),
-                None => Err(DbErr::Exec("Failed to find inserted item".to_owned())),
-            }?;
-            ActiveModelBehavior::after_save(am, true, db)
-        } else {
-            Ok(Self::default())
-        }
-    }
-
-    async fn update(self, db: &DatabaseConnection) -> Result<Self, DbErr>
-    where
-        Self: ActiveModelBehavior,
-    {
-        let am = ActiveModelBehavior::before_save(self, false, db)?;
-        let am = Self::Entity::update(am).exec(db).await?;
-        ActiveModelBehavior::after_save(am, false, db)
-=======
-        let am = self;
-        let exec = <Self::Entity as EntityTrait>::insert(am).exec(db);
-        let res = exec.await?;
         let found = <Self::Entity as EntityTrait>::find_by_id(res.last_insert_id)
             .one(db)
             .await?;
@@ -156,9 +127,9 @@
         C: ConnectionTrait<'a>,
         Self: 'a,
     {
-        let exec = Self::Entity::update(self).exec(db);
-        exec.await
->>>>>>> 069040be
+        let am = ActiveModelBehavior::before_save(self, false, db)?;
+        let am = Self::Entity::update(am).exec(db).await?;
+        ActiveModelBehavior::after_save(am, false, db)
     }
 
     /// Insert the model if primary key is unset, update otherwise.
